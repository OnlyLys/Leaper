# CHANGELOG

<<<<<<< HEAD
### 0.6.0
- Remove the unnecessary `!config.emmet.triggerExpansionOnTab` context for the default `leaper.leap` keybinding. For more information see: https://github.com/OnlyLys/Leaper/issues/4. 
=======
### 0.10.0
- Allow the extension to run in untrusted workspaces. 
- Fix incorrect extension packaging. The fix in 0.9.3 did not work.
- Hide the 'Leap' and 'Escape Leaper Mode' commands from the command palette.
- Improve the `leaper.decorationOptions` configuration.
  * Add autocompletion and validation for most of the options.
  * Add a few examples of decoration options.
  * Allow theme color identifiers to be specified with strings.
  * Change the default decoration to something with more contrast.
  * Require `null` instead of `{}` to disable decorations.
- Improve the descriptions of configurations.
- Improve the engine code.
  * Allow configurations to be hot reloaded.
  * Remove a lot of complexity from the code.
- Improve the README.

### 0.9.3 _(Not published to marketplace)_
- Fix incorrect extension packaging. This should reduce the file size.

### 0.9.2 _(Not published to marketplace)_
- Slightly simplify the code.
- Use [esbuild] to reduce the extension's loading time and file size.

[esbuild]: (https://code.visualstudio.com/api/working-with-extensions/bundling-extension#using-esbuild) 

### 0.9.1 _(Not published to marketplace)_
- Restructure some of the code to improve readability and robustness.

### 0.9.0 _(Not published to marketplace)_
- Add support for context switching (i.e. handle multiple visible text editors 
  at a time. Users can now insert pairs in one editor, switch to another editor, 
  then come back and still have the pairs be 'leapable', as the user had left 
  them.

### 0.8.0 _(Not published to marketplace)_
- Add multicursor support.
- Rewrite almost all of the code to reduce overhead.
- Tweak default decoration to make the decorated bracket bold.
- Deprecate old configurations and replace with new counterparts:
  * Replace `leaper.additionalTriggerPairs` with `leaper.detectedPairs`. 
  * Replace `leaper.customDecorationOptions` with `leaper.decorationOptions`.
  * Replace `leaper.decorateOnlyNearestPair` with `leaper.decorateAll`.
- Overhaul README to reflect the above changes.
- Make the 'Leap' command work the same whether through the `Tab` keybinding or 
  through the command pallete. This reverses the change introduced in `0.4.0`.

### 0.7.0 _(Scrapped)_
- This version was scrapped and never published.

### 0.6.0
- Remove the unnecessary `!config.emmet.triggerExpansionOnTab` when context for 
  the `leaper.leap` keybinding (https://github.com/OnlyLys/Leaper/issues/4).
>>>>>>> ed3345bf
- Improved the README.

### 0.5.3
- Fix issue where extension is not relinquishing control of `Tab` key after 
  jumping out of the last pair.

### 0.5.2
- Make decorations more efficient by only updating when necessary.
- Show warning message when incorrect trigger pairs specified in 
  `leaper.additionalTriggerPairs`. 
- Minor README fixes.

### 0.5.1
- Code improvements.

### 0.5.0
- Remove `leaper.languageRules` contribution in favour of a global 
  `leaper.additionalTriggerPairs` rule that is simpler to understand. Now pairs 
  are detected globally instead of on a per language basis.
- Code improvements.

### 0.4.2
- Fix issues with README file.
- Remove 'preview' from extension manifest.

### 0.4.1
- Code clean up. No functional changes.

### 0.4.0
- 'Leap' command now works differently when used via the `Tab` keybinding vs. 
  the command palette command. 'Leap' requires line of sight (i.e. have no 
  non-whitespace text between the cursor position and the leap target) when used 
  via the `Tab` key, while the command palette key does not.

### 0.3.0
- Change default keybinding of 'Escape Leaper Mode' to `Shift` + `Escape` so 
  that there is less conflict with other built-in editor keybindings for `Escape`.

### 0.2.1
- Command to 'leap' and 'escape leaper mode' added into the command pallete when 
  the context allows for it.

### 0.2.0
- Refactored a majority of the code. 
- Extension now works properly during text insertion and deletion.

### 0.1.0 
<<<<<<< HEAD
- Initial release of the extension.
=======
- Initial release of the extension. 
>>>>>>> ed3345bf
<|MERGE_RESOLUTION|>--- conflicted
+++ resolved
@@ -1,9 +1,5 @@
 # CHANGELOG
 
-<<<<<<< HEAD
-### 0.6.0
-- Remove the unnecessary `!config.emmet.triggerExpansionOnTab` context for the default `leaper.leap` keybinding. For more information see: https://github.com/OnlyLys/Leaper/issues/4. 
-=======
 ### 0.10.0
 - Allow the extension to run in untrusted workspaces. 
 - Fix incorrect extension packaging. The fix in 0.9.3 did not work.
@@ -56,7 +52,6 @@
 ### 0.6.0
 - Remove the unnecessary `!config.emmet.triggerExpansionOnTab` when context for 
   the `leaper.leap` keybinding (https://github.com/OnlyLys/Leaper/issues/4).
->>>>>>> ed3345bf
 - Improved the README.
 
 ### 0.5.3
@@ -104,8 +99,4 @@
 - Extension now works properly during text insertion and deletion.
 
 ### 0.1.0 
-<<<<<<< HEAD
-- Initial release of the extension.
-=======
-- Initial release of the extension. 
->>>>>>> ed3345bf
+- Initial release of the extension. 