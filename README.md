# Leaper

This extension provides the ability to leap out of autoclosing pairs with `Tab`.

![Leaper in Action Gif Single Cursor](images/leaper-in-action-single.gif)

## How It Works

<<<<<<< HEAD
The user's input is monitored for the insertion of any autoclosing pairs. By default, these are monitored:

    (), {}, [], <>, '', "", ``

When any of these autoclosing pairs are inserted, the extension will begin to track its position in the document and provide the user the ability to leap (i.e. jump) out of it. Once the cursor is moved outside the pair, it will no longer be tracked. 

## Keybindings
=======
Whenever you insert any of the following autoclosing pairs:

    (), {}, [], <>, '', "", ``

this extension will begin to track its position in the document and provide you
the ability to leap (i.e. move) out of it with a `Tab` keypress. Pairs that are
being tracked will have their closing sides decorated, and the decorations can 
be customized with the `leaper.decorateAll` and `leaper.decorationOptions` 
configurations.

Once you have leaped out of a pair, or have intentionally moved the cursor out 
of a pair, then that pair will no longer be tracked by this extension.

You can customize which autoclosing pairs are tracked by this extension with the 
`leaper.detectedPairs` configuration.

## Commands

### `leaper.leap` (Keybinding: `Tab`)
    
This command moves the cursor out of the nearest available pair.

By 'available' we mean:

 1. The pair must be a pair that is being tracked by this extension.
 2. There is either no text or only whitespace text between the cursor and the 
    closing side of said pair.

This command works when there are multiple cursors as well. 

![Leaper in Action Gif Multi Cursor](images/leaper-in-action-multi.gif)

#### _Potential Conflict with Tab Completion Feature_

`leaper.leap`'s default `Tab` keybinding, while suitable for most use cases, can 
conflict with vscode's [tab completion] feature, since that feature requires 
users to press the `Tab` key, possibly at places where there are pairs that can 
be leaped out of. 

However, since vscode's tab completion feature is disabled by default, most users 
should not experience any such keybinding conflicts.

**Note that tab completion is not the same as quick suggestion, which is the 
default vscode suggestion mode.**
>>>>>>> ed3345bf

[tab completion]: https://code.visualstudio.com/docs/editor/intellisense#_tab-completion

### `leaper.escapeLeaperMode` (Keybinding: `Shift` + `Escape`)

<<<<<<< HEAD
If there are multiple nested pairs, a single leap will only leap out of the nearest one.

#### _Potential Conflict With Tab Completion Feature_

`leaper.leap`'s default keybinding: 

    {
        "key": "tab",
        "command": "leaper.leap",
        "when": "leaper.inLeaperMode && leaper.hasLineOfSight && editorTextFocus && !editorHasSelection && !editorTabMovesFocus && !suggestWidgetVisible"
    },

while suitable for most use cases, can conflict with VS Code's [tab completion feature](https://code.visualstudio.com/docs/editor/intellisense#_tab-completion), since that requires the user to press the `Tab` key, possibly at places where there are pairs that can be leaped out of. Since [extension keybindings have higher priority than VS Code's default keybindings](https://code.visualstudio.com/docs/getstarted/keybindings#_keyboard-rules), this means that the `leaper.leap` will always occur even if the user's intention was to cycle to the next tab completion suggestion. 

The tab completion keybindings (`insertBestCompletion` and `insertNextSugggestion`) could be rebound to another key to avoid the conflict. Otherwise, `leaper.leap` could be rebound as well to avoid the conflict. 

Note that tab completion is not the same as quick suggestion, which is the default suggestion method in VS Code.
=======
This command clears the list of pairs that are being tracked.

![Escape Leaper Mode](images/escape-leaper-mode.gif)
>>>>>>> ed3345bf

## Configurations

### `leaper.decorateAll`

<<<<<<< HEAD
## Configurations
=======
This configuration specifies whether decorations are applied to all pairs that 
are being tracked or just the ones nearest to each cursor.

Here is what it looks like disabled:
>>>>>>> ed3345bf

![Decorate All False](images/decorate-all-false.gif)

<<<<<<< HEAD
You can use this configuration to customize the decoration for the closing character of a pair. For instance, to have a black outline appear around it, it could be set to:
=======
and here is what it looks like enabled: 

![Decorate All True](images/decorate-all-true.gif)
>>>>>>> ed3345bf

This configuration is disabled by default.

### `leaper.decorationOptions`

This configuration specifies the style of the decorations.

This configuration accepts a subset of vscode's [DecorationRenderOptions]. Most 
of the properties in that type are supported. For properties relating to color, 
you can specify a either a hex RGB(A) value string or a [theme color identifier] 
string. Theme color identifers allow you to reference a color in the current theme 
you are using. If a color string begins with a `#`, it is treated as a hex RGB(A) 
value. Otherwise, it is treated as a theme color identifier.

Suppose you want the following style in light themes:

![Decoration Options Example 1](images/decoration-options-example-1.gif)

and the following style in dark themes:

![Decoration Options Example 2](images/decoration-options-example-2.gif)

then you can set this configuration to:

    {
        "backgroundColor": "#0000FF9E",
        "outlineColor": "editorBracketMatch.border",
        "outlineStyle": "outset",
        "outlineWidth": "1px",
        "fontWeight": "bolder",
        "light": {
            "backgroundColor": "#0000001A"
        }
    }

<<<<<<< HEAD
For the entire list of available properties, please see VS Code's [DecorationRenderOptions](https://code.visualstudio.com/api/references/vscode-api#DecorationRenderOptions).

To turn off the decoration, just set it to an empty object:
=======
The default value of this configuration is:

    {
        "outlineColor": "editorWarning.foreground",
        "outlineStyle": "solid",
        "outlineWidth": "1px",
        "fontWeight": "bolder"
    }

which applies a slight bolding and an outline using the current theme's color 
for warning squiggles.
>>>>>>> ed3345bf

To disable decorations, set this to `null`.

[DecorationRenderOptions]: https://code.visualstudio.com/api/references/vscode-api#DecorationRenderOptions
[theme color identifier]: https://code.visualstudio.com/api/references/theme-color

### `leaper.detectedPairs`

<<<<<<< HEAD
To decorate all the pairs that are being tracked, set this to `false`. The decorations will then look like:
=======
This configuration specifies which autoclosing pairs this extension should 
detect.
>>>>>>> ed3345bf

Suppose you want this extension to only detect `()`, `[]` and `{}` pairs. Then
you can set this configuration to:

    [ "()", "[]", "{}" ]

<<<<<<< HEAD
You can add use this configuration to add additional pairs to be detected. Pairs are specified with the format: 

    { "open": "*open_character*", "close": "*close_character*" }

For instance, say we want to add detection for an autoclosing pair that is `||`. All we need to do is to set this configuration to:
=======
Or suppose you are using a programming language that has `()`, `<>`, `[]`, `||` 
and `$$` as autoclosing pairs. Then if you want this extension to only detect
those pairs, you should set this configuration to:

    [ "()", "<>", "[]", "||", "$$" ]

The default value of this configuration is:
>>>>>>> ed3345bf

    [ "()", "[]", "{}", "<>", "``", "''", "\"\"" ]
 
which includes the autoclosing pairs of most mainstream programming languages.

## Feedback and Help

Please visit the [GitHub repository](https://github.com/OnlyLys/Leaper).<|MERGE_RESOLUTION|>--- conflicted
+++ resolved
@@ -6,15 +6,6 @@
 
 ## How It Works
 
-<<<<<<< HEAD
-The user's input is monitored for the insertion of any autoclosing pairs. By default, these are monitored:
-
-    (), {}, [], <>, '', "", ``
-
-When any of these autoclosing pairs are inserted, the extension will begin to track its position in the document and provide the user the ability to leap (i.e. jump) out of it. Once the cursor is moved outside the pair, it will no longer be tracked. 
-
-## Keybindings
-=======
 Whenever you insert any of the following autoclosing pairs:
 
     (), {}, [], <>, '', "", ``
@@ -59,58 +50,29 @@
 
 **Note that tab completion is not the same as quick suggestion, which is the 
 default vscode suggestion mode.**
->>>>>>> ed3345bf
 
 [tab completion]: https://code.visualstudio.com/docs/editor/intellisense#_tab-completion
 
 ### `leaper.escapeLeaperMode` (Keybinding: `Shift` + `Escape`)
 
-<<<<<<< HEAD
-If there are multiple nested pairs, a single leap will only leap out of the nearest one.
-
-#### _Potential Conflict With Tab Completion Feature_
-
-`leaper.leap`'s default keybinding: 
-
-    {
-        "key": "tab",
-        "command": "leaper.leap",
-        "when": "leaper.inLeaperMode && leaper.hasLineOfSight && editorTextFocus && !editorHasSelection && !editorTabMovesFocus && !suggestWidgetVisible"
-    },
-
-while suitable for most use cases, can conflict with VS Code's [tab completion feature](https://code.visualstudio.com/docs/editor/intellisense#_tab-completion), since that requires the user to press the `Tab` key, possibly at places where there are pairs that can be leaped out of. Since [extension keybindings have higher priority than VS Code's default keybindings](https://code.visualstudio.com/docs/getstarted/keybindings#_keyboard-rules), this means that the `leaper.leap` will always occur even if the user's intention was to cycle to the next tab completion suggestion. 
-
-The tab completion keybindings (`insertBestCompletion` and `insertNextSugggestion`) could be rebound to another key to avoid the conflict. Otherwise, `leaper.leap` could be rebound as well to avoid the conflict. 
-
-Note that tab completion is not the same as quick suggestion, which is the default suggestion method in VS Code.
-=======
 This command clears the list of pairs that are being tracked.
 
 ![Escape Leaper Mode](images/escape-leaper-mode.gif)
->>>>>>> ed3345bf
 
 ## Configurations
 
 ### `leaper.decorateAll`
 
-<<<<<<< HEAD
-## Configurations
-=======
 This configuration specifies whether decorations are applied to all pairs that 
 are being tracked or just the ones nearest to each cursor.
 
 Here is what it looks like disabled:
->>>>>>> ed3345bf
 
 ![Decorate All False](images/decorate-all-false.gif)
 
-<<<<<<< HEAD
-You can use this configuration to customize the decoration for the closing character of a pair. For instance, to have a black outline appear around it, it could be set to:
-=======
 and here is what it looks like enabled: 
 
 ![Decorate All True](images/decorate-all-true.gif)
->>>>>>> ed3345bf
 
 This configuration is disabled by default.
 
@@ -146,11 +108,6 @@
         }
     }
 
-<<<<<<< HEAD
-For the entire list of available properties, please see VS Code's [DecorationRenderOptions](https://code.visualstudio.com/api/references/vscode-api#DecorationRenderOptions).
-
-To turn off the decoration, just set it to an empty object:
-=======
 The default value of this configuration is:
 
     {
@@ -162,7 +119,6 @@
 
 which applies a slight bolding and an outline using the current theme's color 
 for warning squiggles.
->>>>>>> ed3345bf
 
 To disable decorations, set this to `null`.
 
@@ -171,25 +127,14 @@
 
 ### `leaper.detectedPairs`
 
-<<<<<<< HEAD
-To decorate all the pairs that are being tracked, set this to `false`. The decorations will then look like:
-=======
 This configuration specifies which autoclosing pairs this extension should 
 detect.
->>>>>>> ed3345bf
 
 Suppose you want this extension to only detect `()`, `[]` and `{}` pairs. Then
 you can set this configuration to:
 
     [ "()", "[]", "{}" ]
 
-<<<<<<< HEAD
-You can add use this configuration to add additional pairs to be detected. Pairs are specified with the format: 
-
-    { "open": "*open_character*", "close": "*close_character*" }
-
-For instance, say we want to add detection for an autoclosing pair that is `||`. All we need to do is to set this configuration to:
-=======
 Or suppose you are using a programming language that has `()`, `<>`, `[]`, `||` 
 and `$$` as autoclosing pairs. Then if you want this extension to only detect
 those pairs, you should set this configuration to:
@@ -197,7 +142,6 @@
     [ "()", "<>", "[]", "||", "$$" ]
 
 The default value of this configuration is:
->>>>>>> ed3345bf
 
     [ "()", "[]", "{}", "<>", "``", "''", "\"\"" ]
  
